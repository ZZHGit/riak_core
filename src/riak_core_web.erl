%% -------------------------------------------------------------------
%%
%% riak_core_web: setup Riak's HTTP interface
%%
%% Copyright (c) 2007-2010 Basho Technologies, Inc.  All Rights Reserved.
%%
%% This file is provided to you under the Apache License,
%% Version 2.0 (the "License"); you may not use this file
%% except in compliance with the License.  You may obtain
%% a copy of the License at
%%
%%   http://www.apache.org/licenses/LICENSE-2.0
%%
%% Unless required by applicable law or agreed to in writing,
%% software distributed under the License is distributed on an
%% "AS IS" BASIS, WITHOUT WARRANTIES OR CONDITIONS OF ANY
%% KIND, either express or implied.  See the License for the
%% specific language governing permissions and limitations
%% under the License.
%%
%% -------------------------------------------------------------------

%% @doc Convenience functions for setting up the HTTP interface
%%      of Riak.  This module loads parameters from the application
%%      environment:
%%
%%<dl><dt>  web_ip
%%</dt><dd>   IP address that the Webmachine node should listen to
%%</dd><dt> web_port
%%</dt><dd>   port that the Webmachine node should listen to
%%</dd><dt> web_logdir
%%</dt><dd>   directory under which the access log will be stored
%%</dd></dl>
-module(riak_core_web).

-export([bindings/1]).

<<<<<<< HEAD
bindings(Scheme) ->
  Pairs = app_helper:get_env(riak_core, Scheme, []),
  [binding_config(Scheme, Pair) || Pair <- Pairs].

binding_config(Scheme, Binding) ->
  {Ip, Port} = Binding,
  Name = spec_name(Scheme, Ip, Port),
  Config = spec_from_binding(Scheme, Name, Binding),
  
  {Name,
    {webmachine_mochiweb, start, [Config]},
      permanent, 5000, worker, dynamic}.
  
spec_from_binding(http, Name, Binding) ->
  {Ip, Port} = Binding,
  lists:flatten([{name, Name},
                  {ip, Ip},
                  {port, Port}],
                  common_config());

spec_from_binding(https, Name, Binding) ->
  {Ip, Port} = Binding,
  SslOpts = app_helper:get_env(riak_core, ssl,
                     [{certfile, "etc/cert.pem"}, {keyfile, "etc/key.pem"}]),
  lists:flatten([{name, Name},
                  {ip, Ip},
                  {port, Port},
                  {ssl, true},
                  {ssl_opts, SslOpts}],
                  common_config()).

spec_name(Scheme, Ip, Port) ->
  atom_to_list(Scheme) ++ "_" ++ Ip ++ ":" ++ integer_to_list(Port).

common_config() ->
  [{log_dir, app_helper:get_env(riak_core, http_logdir, "log")},
    {backlog, 128},
    {dispatch, []}].
=======
%% @spec config() -> [{Key :: atom(), Value :: term()}]
%% @doc Returns the standard Webmachine configuration.
%%      pass the return of this function to
%%      webmachine_mochiweb:start/1 to start up a Webmachine
%%      resource serving out of
%%      http://{web_ip}:{web_port}/raw/
config() ->
    [{ip, app_helper:get_env(riak_core, web_ip)},
     {port, app_helper:get_env(riak_core, web_port)},
     {log_dir, app_helper:get_env(riak_core, web_logdir, "log")},
     {backlog, 128},
     {dispatch, [{[], riak_core_wm_urlmap, []}]}].
>>>>>>> a7fab79e
<|MERGE_RESOLUTION|>--- conflicted
+++ resolved
@@ -35,7 +35,6 @@
 
 -export([bindings/1]).
 
-<<<<<<< HEAD
 bindings(Scheme) ->
   Pairs = app_helper:get_env(riak_core, Scheme, []),
   [binding_config(Scheme, Pair) || Pair <- Pairs].
@@ -73,18 +72,4 @@
 common_config() ->
   [{log_dir, app_helper:get_env(riak_core, http_logdir, "log")},
     {backlog, 128},
-    {dispatch, []}].
-=======
-%% @spec config() -> [{Key :: atom(), Value :: term()}]
-%% @doc Returns the standard Webmachine configuration.
-%%      pass the return of this function to
-%%      webmachine_mochiweb:start/1 to start up a Webmachine
-%%      resource serving out of
-%%      http://{web_ip}:{web_port}/raw/
-config() ->
-    [{ip, app_helper:get_env(riak_core, web_ip)},
-     {port, app_helper:get_env(riak_core, web_port)},
-     {log_dir, app_helper:get_env(riak_core, web_logdir, "log")},
-     {backlog, 128},
-     {dispatch, [{[], riak_core_wm_urlmap, []}]}].
->>>>>>> a7fab79e
+    {dispatch, [{[], riak_core_wm_urlmap, []}]}].