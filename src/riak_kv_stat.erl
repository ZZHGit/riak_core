%% -------------------------------------------------------------------
%%
%% riak_stat: collect, aggregate, and provide stats about the local node
%%
%% Copyright (c) 2007-2010 Basho Technologies, Inc.  All Rights Reserved.
%%
%% This file is provided to you under the Apache License,
%% Version 2.0 (the "License"); you may not use this file
%% except in compliance with the License.  You may obtain
%% a copy of the License at
%%
%%   http://www.apache.org/licenses/LICENSE-2.0
%%
%% Unless required by applicable law or agreed to in writing,
%% software distributed under the License is distributed on an
%% "AS IS" BASIS, WITHOUT WARRANTIES OR CONDITIONS OF ANY
%% KIND, either express or implied.  See the License for the
%% specific language governing permissions and limitations
%% under the License.
%%
%% -------------------------------------------------------------------

%% @doc riak_kv_stat is a module for aggregating
%%      stats about the Riak node on which it is runing.
%%
%%      Update each stat with the exported function update/1. Add
%%      a new stat to the internal stats/0 func to register a new stat with
%%      folsom.
%%
%%      Get the latest aggregation of stats with the exported function
%%      get_stats/0. Or use folsom_metrics:get_metric_value/1,
%%      or riak_core_stat_q:get_stats/1.
%%

-module(riak_kv_stat).

-behaviour(gen_server).

-ifdef(TEST).
-include_lib("eunit/include/eunit.hrl").
-endif.

%% API
-export([start_link/0, get_stats/0,
         update/1, register_stats/0, produce_stats/0,
         leveldb_read_block_errors/0, stop/0]).
-export([track_bucket/1, untrack_bucket/1]).
-export([active_gets/0, active_puts/0]).

%% gen_server callbacks
-export([init/1, handle_call/3, handle_cast/2, handle_info/2,
         terminate/2, code_change/3, monitor_loop/1]).

-record(state, {repair_mon}).

-define(SERVER, ?MODULE).
-define(APP, riak_kv).

-record(state, {monitors}).

start_link() ->
    gen_server:start_link({local, ?SERVER}, ?MODULE, [], []).

register_stats() ->
    [(catch folsom_metrics:delete_metric(Stat)) || Stat <- folsom_metrics:get_metrics(),
                                                           is_tuple(Stat), element(1, Stat) == ?APP],
    [do_register_stat(stat_name(Name), Type) || {Name, Type} <- stats()],
    riak_core_stat_cache:register_app(?APP, {?MODULE, produce_stats, []}).

%% @spec get_stats() -> proplist()
%% @doc Get the current aggregation of stats.
get_stats() ->
    case riak_core_stat_cache:get_stats(?APP) of
        {ok, Stats, _TS} ->
            Stats;
        Error -> Error
    end.

%% Creation of a dynamic stat _must_ be serialized.
register_stat(Name, Type) ->
    gen_server:call(?SERVER, {register, Name, Type}).

update(Arg) ->
    %% Large message queues on heavily loaded nodes
    %% mean calling folsom direct, rather than casting here.
    %% We catch the update so a failed stat update
    %% does not fail a read / write to riak.
    try do_update(Arg) of
        _ ->
            ok
    catch
        ErrClass:Err ->
            lager:warning("~p:~p updating stat ~p.", [ErrClass, Err, Arg]),
            gen_server:cast(?SERVER, {re_register_stat, Arg})
    end.

track_bucket(Bucket) when is_binary(Bucket) ->
    riak_core_bucket:set_bucket(Bucket, [{stat_tracked, true}]).

untrack_bucket(Bucket) when is_binary(Bucket) ->
    riak_core_bucket:set_bucket(Bucket, [{stat_tracked, false}]).

%% The current number of active get fsms in riak
active_gets() ->
    folsom_metrics:get_metric_value({?APP, node, gets, fsm, active}).

%% The current number of active put fsms in riak
active_puts() ->
    folsom_metrics:get_metric_value({?APP, node, puts, fsm, active}).

stop() ->
    gen_server:cast(?SERVER, stop).

%% gen_server

init([]) ->
    register_stats(),
<<<<<<< HEAD
    State = {state, [spawn_link(?MODULE, monitor_loop, [index]), 
                     spawn_link(?MODULE, monitor_loop, [list])]},
    {ok, State}.

handle_call({register, Name, Type}, _From, State) ->
    Rep = do_register_stat(Name, Type),
    {reply, Rep, State};
handle_call({get_monitor, Type}, _From, State) ->
    Monitors = State#state.monitors,
    [Monitor] = lists:filter(fun(Mon) ->
                                     Mon ! {get_type, self()},
                                     receive 
                                         T when is_atom(T), 
                                                T == Type ->
                                             true;
                                         _ -> false
                                     after 
                                         1000 -> false
                                     end
                             end,
                             Monitors),
    {reply, Monitor, State}.

=======
    RepairMonitor = spawn_monitor(fun() -> stat_repair_loop() end),
    {ok, #state{repair_mon=RepairMonitor}}.

handle_call({register, Name, Type}, _From, State) ->
    Rep = do_register_stat(Name, Type),
    {reply, Rep, State}.

handle_cast({re_register_stat, Arg}, State) ->
    %% To avoid massive message queues
    %% riak_kv stats are updated in the calling process
    %% @see `update/1'.
    %% The downside is that errors updating a stat don't crash
    %% the server, so broken stats stay broken.
    %% This re-creates the same behaviour as when a brokwn stat
    %% crashes the gen_server by re-registering that stat.
    #state{repair_mon={Pid, _Mon}} = State,
    Pid ! {re_register_stat, Arg},
    {noreply, State};
>>>>>>> eb24ff97
handle_cast(stop, State) ->
    {stop, normal, State};
handle_cast(_Req, State) ->
    {noreply, State}.

handle_info({'DOWN', MonRef, process, Pid, _Cause}, State=#state{repair_mon={Pid, MonRef}}) ->
    RepairMonitor = spawn_monitor(fun() -> stat_repair_loop() end),
    {noreply, State#state{repair_mon=RepairMonitor}};
handle_info(_Info, State) ->
    {noreply, State}.

terminate(_Reason, _State) ->
    ok.

code_change(_OldVsn, State, _Extra) ->
    {ok, State}.

%% @doc Update the given stat
do_update({vnode_get, Idx, USecs}) ->
    folsom_metrics:notify_existing_metric({?APP, vnode, gets}, 1, spiral),
    create_or_update({?APP, vnode, gets, time}, USecs, histogram),
    do_per_index(gets, Idx, USecs);
do_update({vnode_put, Idx, USecs}) ->
    folsom_metrics:notify_existing_metric({?APP, vnode, puts}, 1, spiral),
    create_or_update({?APP, vnode, puts, time}, USecs, histogram),
    do_per_index(puts, Idx, USecs);
do_update(vnode_index_read) ->
    folsom_metrics:notify_existing_metric({?APP, vnode, index, reads}, 1, spiral);
do_update({vnode_index_write, PostingsAdded, PostingsRemoved}) ->
    folsom_metrics:notify_existing_metric({?APP, vnode, index, writes}, 1, spiral),
    folsom_metrics:notify_existing_metric({?APP, vnode, index, writes, postings}, PostingsAdded, spiral),
    folsom_metrics:notify_existing_metric({?APP, vnode, index, deletes, postings}, PostingsRemoved, spiral);
do_update({vnode_index_delete, Postings}) ->
    folsom_metrics:notify_existing_metric({?APP, vnode, index, deletes}, Postings, spiral),
    folsom_metrics:notify_existing_metric({?APP, vnode, index, deletes, postings}, Postings, spiral);
do_update({get_fsm, Bucket, Microsecs, Stages, undefined, undefined, PerBucket}) ->
    folsom_metrics:notify_existing_metric({?APP, node, gets}, 1, spiral),
    folsom_metrics:notify_existing_metric({?APP, node, gets, time}, Microsecs, histogram),
    do_stages([?APP, node, gets, time], Stages),
    do_get_bucket(PerBucket, {Bucket, Microsecs, Stages, undefined, undefined});
do_update({get_fsm, Bucket, Microsecs, Stages, NumSiblings, ObjSize, PerBucket}) ->
    folsom_metrics:notify_existing_metric({?APP, node, gets}, 1, spiral),
    folsom_metrics:notify_existing_metric({?APP, node, gets, time}, Microsecs, histogram),
    folsom_metrics:notify_existing_metric({?APP, node, gets, siblings}, NumSiblings, histogram),
    folsom_metrics:notify_existing_metric({?APP, node, gets, objsize}, ObjSize, histogram),
    do_stages([?APP, node, gets, time], Stages),
    do_get_bucket(PerBucket, {Bucket, Microsecs, Stages, NumSiblings, ObjSize});
do_update({put_fsm_time, Bucket,  Microsecs, Stages, PerBucket}) ->
    folsom_metrics:notify_existing_metric({?APP, node, puts}, 1, spiral),
    folsom_metrics:notify_existing_metric({?APP, node, puts, time}, Microsecs, histogram),
    do_stages([?APP, node, puts, time], Stages),
    do_put_bucket(PerBucket, {Bucket, Microsecs, Stages});
do_update({read_repairs, Indices, Preflist}) ->
    folsom_metrics:notify_existing_metric({?APP, node, gets, read_repairs}, 1, spiral),
    do_repairs(Indices, Preflist);
do_update(coord_redir) ->
    folsom_metrics:notify_existing_metric({?APP, node, puts, coord_redirs}, {inc, 1}, counter);
do_update(mapper_start) ->
    folsom_metrics:notify_existing_metric({?APP, mapper_count}, {inc, 1}, counter);
do_update(mapper_end) ->
    folsom_metrics:notify_existing_metric({?APP, mapper_count}, {dec, 1}, counter);
do_update(precommit_fail) ->
    folsom_metrics:notify_existing_metric({?APP, precommit_fail}, {inc, 1}, counter);
do_update(postcommit_fail) ->
    folsom_metrics:notify_existing_metric({?APP, postcommit_fail}, {inc, 1}, counter);
do_update({fsm_spawned, Type}) when Type =:= gets; Type =:= puts ->
    folsom_metrics:notify_existing_metric({?APP, node, Type, fsm, active}, {inc, 1}, counter);
do_update({fsm_exit, Type}) when Type =:= gets; Type =:= puts  ->
    folsom_metrics:notify_existing_metric({?APP, node, Type, fsm,  active}, {dec, 1}, counter);
do_update({fsm_error, Type}) when Type =:= gets; Type =:= puts ->
    do_update({fsm_exit, Type}),
    folsom_metrics:notify_existing_metric({?APP, node, Type, fsm, errors}, 1, spiral);
do_update({index_create, Pid}) ->
    folsom_metrics:notify_existing_metric({?APP, index, fsm, create}, 1, spiral),
    folsom_metrics:notify_existing_metric({?APP, index, fsm, active}, {inc, 1}, counter),
    add_monitor(index, Pid);
do_update(index_create_error) ->
    folsom_metrics:notify_existing_metric({?APP, index, fsm, create, error}, 1, spiral);
do_update({list_create, Pid}) ->
    folsom_metrics:notify_existing_metric({?APP, list, fsm, create}, 1, spiral),
    folsom_metrics:notify_existing_metric({?APP, list, fsm, active}, {inc, 1}, counter),
    add_monitor(list, Pid);
do_update(list_create_error) ->
    folsom_metrics:notify_existing_metric({?APP, list, fsm, create, error}, 1, spiral);
do_update({fsm_destroy, Type}) ->
    folsom_metrics:notify_existing_metric({?APP, Type, fsm, active}, {dec, 1}, counter).

%% private

add_monitor(Type, Pid) ->
    M = gen_server:call(?SERVER, {get_monitor, Type}),
    case M of 
        Mon when is_pid(Mon) ->
            Mon ! {add_pid, Pid}; 
        error -> 
            lager:error("No couldn't find procress to add monitor")
    end.           

monitor_loop(Type) ->
    receive 
        {add_pid, Pid} ->
            erlang:monitor(process, Pid);
        {get_type, Sender} ->
            Sender ! Type;
        {'DOWN', _Ref, process, _Pid, _Reason} ->
            do_update({fsm_destroy, Type})
    end,
    monitor_loop(Type).        

%% Per index stats (by op)
do_per_index(Op, Idx, USecs) ->
    IdxAtom = list_to_atom(integer_to_list(Idx)),
    create_or_update({?APP, vnode, Op, IdxAtom}, 1, spiral),
    create_or_update({?APP, vnode, Op, time, IdxAtom}, USecs, histogram).

%%  per bucket get_fsm stats
do_get_bucket(false, _) ->
    ok;
do_get_bucket(true, {Bucket, Microsecs, Stages, NumSiblings, ObjSize}=Args) ->
    case (catch folsom_metrics:notify_existing_metric({?APP, node, gets, Bucket}, 1, spiral)) of
        ok ->
            [folsom_metrics:notify_existing_metric({?APP, node, gets, Dimension, Bucket}, Arg, histogram)
             || {Dimension, Arg} <- [{time, Microsecs},
                                     {siblings, NumSiblings},
                                     {objsize, ObjSize}], Arg /= undefined],
            do_stages([?APP, node, gets, time, Bucket], Stages);
        {'EXIT', _} ->
            folsom_metrics:new_spiral({?APP, node, gets, Bucket}),
            [register_stat({?APP, node, gets, Dimension, Bucket}, histogram) || Dimension <- [time,
                                                                                  siblings,
                                                                                  objsize]],
            do_get_bucket(true, Args)
    end.

%% per bucket put_fsm stats
do_put_bucket(false, _) ->
    ok;
do_put_bucket(true, {Bucket, Microsecs, Stages}=Args) ->
    case (catch folsom_metrics:notify_existing_metric({?APP, node, puts, Bucket}, 1, spiral)) of
        ok ->
            folsom_metrics:notify_existing_metric({?APP, node, puts, time, Bucket}, Microsecs, histogram),
            do_stages([?APP, node, puts, time, Bucket], Stages);
        {'EXIT', _} ->
            register_stat({?APP, node, puts, Bucket}, spiral),
            register_stat({?APP, node, puts, time, Bucket}, histogram),
            do_put_bucket(true, Args)
    end.

%% Path is list that provides a conceptual path to a stat
%% folsom uses the tuple as flat name
%% but some ets query magic means we can get stats by APP, Stat, DimensionX
%% Path, then is a list like [?APP, StatName]
%% Both get and put fsm have a list of {state, microseconds}
%% that they provide for stats.
%% Use the state to append to the stat "path" to create a further dimension on the stat
do_stages(_Path, []) ->
    ok;
do_stages(Path, [{Stage, Time}|Stages]) ->
    create_or_update(list_to_tuple(Path ++ [Stage]), Time, histogram),
    do_stages(Path, Stages).

%% create dimensioned stats for read repairs.
%% The indexes are from get core [{Index, Reason::notfound|outofdate}]
%% preflist is a preflist of [{{Index, Node}, Type::primary|fallback}]
do_repairs(Indices, Preflist) ->
    lists:foreach(fun({{Idx, Node}, Type}) ->
                          case proplists:get_value(Idx, Indices) of
                              undefined ->
                                  ok;
                              Reason ->
                                  create_or_update({?APP, node, gets,  read_repairs, Node, Type, Reason}, 1, spiral)
                          end
                  end,
                  Preflist).

%% for dynamically created / dimensioned stats
%% that can't be registered at start up
create_or_update(Name, UpdateVal, Type) ->
    case (catch folsom_metrics:notify_existing_metric(Name, UpdateVal, Type)) of
        ok ->
            ok;
        {'EXIT', _} ->
            register_stat(Name, Type),
            create_or_update(Name, UpdateVal, Type)
    end.

%% Stats are namespaced by APP in folsom
%% so that we don't need to co-ordinate on naming
%% between apps.
stat_name(Name) when is_list(Name) ->
    list_to_tuple([?APP] ++ Name);
stat_name(Name) when is_atom(Name) ->
    {?APP, Name}.

%% @doc list of {Name, Type} for static
%% stats that we can register at start up
stats() ->
    [{[vnode, gets], spiral},
     {[vnode, gets, time], histogram},
     {[vnode, puts], spiral},
     {[vnode, puts, time], histogram},
     {[vnode, index, reads], spiral},
     {[vnode, index ,writes], spiral},
     {[vnode, index, writes, postings], spiral},
     {[vnode, index, deletes], spiral},
     {[vnode, index, deletes, postings], spiral},
     {[node, gets], spiral},
     {[node, gets, siblings], histogram},
     {[node, gets, objsize], histogram},
     {[node, gets, time], histogram},
     {[node, puts], spiral},
     {[node, puts, time], histogram},
     {[node, gets, read_repairs], spiral},
     {[node, puts, coord_redirs], counter},
     {[node, puts, fsm, active], counter},
     {[node, gets, fsm, active], counter},
     {[node, puts, fsm, errors], spiral},
     {[node, gets, fsm, errors], spiral},
     {[index, fsm, create], spiral},
     {[index, fsm, create, error], spiral},
     {[index, fsm, active], counter},
     {[list, fsm, create], spiral},
     {[list, fsm, create, error], spiral},
     {[list, fsm, active], counter},
     {mapper_count, counter},
     {precommit_fail, counter},
     {postcommit_fail, counter},
     {[vnode, backend, leveldb, read_block_error],
      {function, {function, ?MODULE, leveldb_read_block_errors}}}].

%% @doc register a stat with folsom
do_register_stat(Name, spiral) ->
    folsom_metrics:new_spiral(Name);
do_register_stat(Name, counter) ->
    folsom_metrics:new_counter(Name);
do_register_stat(Name, histogram) ->
    %% get the global default histo type
    {SampleType, SampleArgs} = get_sample_type(Name),
    folsom_metrics:new_histogram(Name, SampleType, SampleArgs);
do_register_stat(Name, {function, F}) ->
    %% store the function in a gauge metric
    folsom_metrics:new_gauge(Name),
    folsom_metrics:notify({Name, F}).

%% @doc the histogram sample type may be set in app.config
%% use key `stat_sample_type' in the `riak_kv' section. Or the
%% name of an `histogram' stat.
%% Check the folsom homepage for available types.
%% Defaults to `{slide_uniform, {60, 1028}}' (a uniform sliding window
%% of 60 seconds, with a uniform sample of at most 1028 entries)
get_sample_type(Name) ->
    SampleType0 = app_helper:get_env(riak_kv, stat_sample_type, {slide_uniform, {60, 1028}}),
    app_helper:get_env(riak_kv, Name, SampleType0).

%% @doc produce the legacy blob of stats for display.
produce_stats() ->
    riak_kv_stat_bc:produce_stats().

%% @doc get the leveldb.ReadBlockErrors counter.
%% non-zero values mean it is time to consider replacing
%% this nodes disk.
leveldb_read_block_errors() ->
    %% level stats are per node
    %% but the way to get them is
    %% is with riak_kv_vnode:vnode_status/1
    %% for that reason just chose a partition
    %% on this node at random
    %% and ask for it's stats
    {ok, R} = riak_core_ring_manager:get_my_ring(),
    case riak_core_ring:my_indices(R) of
        [] -> undefined;
        [Idx] ->
            Status = vnode_status(Idx),
            leveldb_read_block_errors(Status);
        Indices ->
            %% technically a call to status is a vnode
            %% operation, so spread the load by picking
            %% a vnode at random.
            Nth = crypto:rand_uniform(1, length(Indices)),
            Idx = lists:nth(Nth, Indices),
            Status = vnode_status(Idx),
            leveldb_read_block_errors(Status)
    end.

vnode_status(Idx) ->
    PList = [{Idx, node()}],
    [{Idx, [Status]}] = riak_kv_vnode:vnode_status(PList),
    Status.

leveldb_read_block_errors({backend_status, riak_kv_eleveldb_backend, Status}) ->
    rbe_val(proplists:get_value(read_block_error, Status));
leveldb_read_block_errors({backend_status, riak_kv_multi_backend, Statuses}) ->
    multibackend_read_block_errors(Statuses, undefined);
leveldb_read_block_errors(_) ->
    undefined.

multibackend_read_block_errors([], Val) ->
    rbe_val(Val);
multibackend_read_block_errors([{_Name, Status}|Rest], undefined) ->
    RBEVal = case proplists:get_value(mod, Status) of
                 riak_kv_eleveldb_backend ->
                     proplists:get_value(read_block_error, Status);
                 _ -> undefined
             end,
    multibackend_read_block_errors(Rest, RBEVal);
multibackend_read_block_errors(_, Val) ->
    rbe_val(Val).

<<<<<<< HEAD
rbe_val(Bin) when is_binary(Bin) ->
    list_to_integer(binary_to_list(Bin));
rbe_val(_) ->
    undefined.

-ifdef(TEST).
-define(LEVEL_STATUS(Idx, Val),  [{Idx, [{backend_status, riak_kv_eleveldb_backend,
                                                      [{read_block_error, Val}]}]}]).
-define(BITCASK_STATUS(Idx),  [{Idx, [{backend_status, riak_kv_bitcask_backend,
                                                      []}]}]).
-define(MULTI_STATUS(Idx, Val), [{Idx,  [{backend_status, riak_kv_multi_backend, Val}]}]).

leveldb_rbe_test_() ->
    {foreach,
     fun() ->
             meck:new(riak_core_ring_manager),
             meck:new(riak_core_ring),
             meck:new(riak_kv_vnode),
             meck:expect(riak_core_ring_manager, get_my_ring, fun() -> {ok, [fake_ring]} end)
     end,
     fun(_) ->
             meck:unload(riak_kv_vnode),
             meck:unload(riak_core_ring),
             meck:unload(riak_core_ring_manager)
     end,
     [{"Zero indexes", fun zero_indexes/0},
      {"Single index", fun single_index/0},
      {"Multi indexes", fun multi_index/0},
      {"Bitcask Backend", fun bitcask_backend/0},
      {"Multi Backend", fun multi_backend/0}]
    }.

zero_indexes() ->
    meck:expect(riak_core_ring, my_indices, fun(_R) -> [] end),
    ?assertEqual(undefined, leveldb_read_block_errors()).

single_index() ->
    meck:expect(riak_core_ring, my_indices, fun(_R) -> [index1] end),
    meck:expect(riak_kv_vnode, vnode_status, fun([{Idx, _}]) -> ?LEVEL_STATUS(Idx, <<"100">>) end),
    ?assertEqual(100, leveldb_read_block_errors()),

    meck:expect(riak_kv_vnode, vnode_status, fun([{Idx, _}]) -> ?LEVEL_STATUS(Idx, nonsense) end),
    ?assertEqual(undefined, leveldb_read_block_errors()).

multi_index() ->
    meck:expect(riak_core_ring, my_indices, fun(_R) -> [index1, index2, index3] end),
    meck:expect(riak_kv_vnode, vnode_status, fun([{Idx, _}]) -> ?LEVEL_STATUS(Idx, <<"100">>) end),
    ?assertEqual(100, leveldb_read_block_errors()).

bitcask_backend() ->
    meck:expect(riak_core_ring, my_indices, fun(_R) -> [index1, index2, index3] end),
    meck:expect(riak_kv_vnode, vnode_status, fun([{Idx, _}]) -> ?BITCASK_STATUS(Idx) end),
    ?assertEqual(undefined, leveldb_read_block_errors()).

multi_backend() ->
    meck:expect(riak_core_ring, my_indices, fun(_R) -> [index1, index2, index3] end),
    %% some backends, none level
    meck:expect(riak_kv_vnode, vnode_status, fun([{Idx, _}]) ->
                                                     ?MULTI_STATUS(Idx,
                                                              [{name1, [{mod, bitcask}]},
                                                               {name2, [{mod, fired_chicked}]}]
                                                       )
                                             end),
    ?assertEqual(undefined, leveldb_read_block_errors()),

    %% one or movel leveldb backends (first level answer is returned)
    meck:expect(riak_kv_vnode, vnode_status, fun([{Idx, _}]) ->
                                                    ?MULTI_STATUS(Idx,
                                                              [{name1, [{mod, bitcask}]},
                                                               {name2, [{mod, riak_kv_eleveldb_backend},
                                                                        {read_block_error, <<"99">>}]},
                                                               {name2, [{mod, riak_kv_eleveldb_backend},
                                                                        {read_block_error, <<"1000">>}]}]
                                                       )
                                             end),
    ?assertEqual(99, leveldb_read_block_errors()).

-endif.
=======
rbe_val(undefined) ->
    undefined;
rbe_val(Bin) ->
    list_to_integer(binary_to_list(Bin)).

%% All stat creation is serialized through riak_kv_stat.
%% Some stats are created on demand as part of the call to `update/1'.
%% When a stat error is caught, the stat must be deleted and recreated.
%% Since stat updates can happen from many processes concurrently
%% a stat that throws an error may already have been deleted and
%% recreated. To protect against needlessly deleting and recreating
%% an already 'fixed stat' first retry the stat update. There is a chance
%% that the retry succeeds as the stat has been recreated, but some on
%% demand stat it uses has not yet. Since stat creates are serialized
%% in riak_kv_stat re-registering a stat could cause a deadlock.
%% This loop is spawned as a process to avoid that.
stat_repair_loop() ->
    receive
        {re_register_stat, Arg} ->
            re_register_stat(Arg),
            stat_repair_loop();
        _ ->
            stat_repair_loop()
    end.

re_register_stat(Arg) ->
    case (catch do_update(Arg)) of
        {'EXIT', _} ->
            Stats =  stats_from_update_arg(Arg),
            [begin
                 (catch folsom_metrics:delete_metric(Name)),
                 do_register_stat(Name, Type)
             end || {Name, {metric, _, Type, _}} <- Stats];
        ok  ->
            ok
    end.

%% Map from application argument used in call to `update/1' to
%% folsom stat names and types.
%% Updates that create dynamic stats must select all
%% related stats.
stats_from_update_arg({vnode_get, _, _}) ->
    riak_core_stat_q:names_and_types([?APP, vnode, gets]);
stats_from_update_arg({vnode_put, _, _}) ->
    riak_core_stat_q:names_and_types([?APP, vnode, puts]);
stats_from_update_arg(vnode_index_read) ->
    riak_core_stat_q:names_and_types([?APP, vnode, index, reads]);
stats_from_update_arg({vnode_index_write, _, _}) ->
    riak_core_stat_q:names_and_types([?APP, vnode, index, writes]) ++
        riak_core_stat_q:names_and_types([?APP, vnode, index, deletes]);
stats_from_update_arg({vnode_index_delete, _}) ->
    riak_core_stat_q:names_and_types([?APP, vnode, index, deletes]);
stats_from_update_arg({get_fsm, _, _, _, _, _, _}) ->
    riak_core_stat_q:names_and_types([?APP, node, gets]);
stats_from_update_arg({put_fsm_time, _, _, _, _}) ->
    riak_core_stat_q:names_and_types([?APP, node, puts]);
stats_from_update_arg({read_repairs, _, _}) ->
    riak_core_stat_q:names_and_types([?APP, nodes, gets, read_repairs]);
stats_from_update_arg(coord_redirs) ->
    [{?APP, node, puts, coord_redirs}, {metric,[],counter,undefined}];
stats_from_update_arg(mapper_start) ->
    [{?APP, mapper_count}, {metric,[],counter,undefined}];
stats_from_update_arg(mapper_end) ->
    stats_from_update_arg(mapper_start);
stats_from_update_arg(precommit_fail) ->
    [{?APP, precommit_fail}, {metric,[],counter,undefined}];
stats_from_update_arg(postcommit_fail) ->
    [{?APP, postcommit_fail}, {metric,[],counter,undefined}];
stats_from_update_arg({fsm_spawned, Type}) ->
    [{?APP, node, Type, fsm, active}, {metric,[],counter,undefined}];
stats_from_update_arg({fsm_exit, Type}) ->
    stats_from_update_arg({fsm_spawned, Type});
stats_from_update_arg({fsm_error, Type}) ->
    stats_from_update_arg({fsm_spawned, Type}) ++
        [{?APP, node, Type, fsm, errors}, {metric,[], spiral, undefined}].
>>>>>>> eb24ff97
<|MERGE_RESOLUTION|>--- conflicted
+++ resolved
@@ -51,12 +51,10 @@
 -export([init/1, handle_call/3, handle_cast/2, handle_info/2,
          terminate/2, code_change/3, monitor_loop/1]).
 
--record(state, {repair_mon}).
+-record(state, {repair_mon, monitors}).
 
 -define(SERVER, ?MODULE).
 -define(APP, riak_kv).
-
--record(state, {monitors}).
 
 start_link() ->
     gen_server:start_link({local, ?SERVER}, ?MODULE, [], []).
@@ -115,9 +113,9 @@
 
 init([]) ->
     register_stats(),
-<<<<<<< HEAD
-    State = {state, [spawn_link(?MODULE, monitor_loop, [index]), 
-                     spawn_link(?MODULE, monitor_loop, [list])]},
+    State = #state{monitors = [spawn_link(?MODULE, monitor_loop, [index]),
+                               spawn_link(?MODULE, monitor_loop, [list])],
+                   repair_mon = spawn_monitor(fun() -> stat_repair_loop() end)},
     {ok, State}.
 
 handle_call({register, Name, Type}, _From, State) ->
@@ -127,25 +125,17 @@
     Monitors = State#state.monitors,
     [Monitor] = lists:filter(fun(Mon) ->
                                      Mon ! {get_type, self()},
-                                     receive 
-                                         T when is_atom(T), 
+                                     receive
+                                         T when is_atom(T),
                                                 T == Type ->
                                              true;
                                          _ -> false
-                                     after 
+                                     after
                                          1000 -> false
                                      end
                              end,
                              Monitors),
     {reply, Monitor, State}.
-
-=======
-    RepairMonitor = spawn_monitor(fun() -> stat_repair_loop() end),
-    {ok, #state{repair_mon=RepairMonitor}}.
-
-handle_call({register, Name, Type}, _From, State) ->
-    Rep = do_register_stat(Name, Type),
-    {reply, Rep, State}.
 
 handle_cast({re_register_stat, Arg}, State) ->
     %% To avoid massive message queues
@@ -158,7 +148,6 @@
     #state{repair_mon={Pid, _Mon}} = State,
     Pid ! {re_register_stat, Arg},
     {noreply, State};
->>>>>>> eb24ff97
 handle_cast(stop, State) ->
     {stop, normal, State};
 handle_cast(_Req, State) ->
@@ -250,15 +239,15 @@
 
 add_monitor(Type, Pid) ->
     M = gen_server:call(?SERVER, {get_monitor, Type}),
-    case M of 
+    case M of
         Mon when is_pid(Mon) ->
-            Mon ! {add_pid, Pid}; 
-        error -> 
+            Mon ! {add_pid, Pid};
+        error ->
             lager:error("No couldn't find procress to add monitor")
-    end.           
+    end.
 
 monitor_loop(Type) ->
-    receive 
+    receive
         {add_pid, Pid} ->
             erlang:monitor(process, Pid);
         {get_type, Sender} ->
@@ -266,7 +255,7 @@
         {'DOWN', _Ref, process, _Pid, _Reason} ->
             do_update({fsm_destroy, Type})
     end,
-    monitor_loop(Type).        
+    monitor_loop(Type).
 
 %% Per index stats (by op)
 do_per_index(Op, Idx, USecs) ->
@@ -467,86 +456,6 @@
 multibackend_read_block_errors(_, Val) ->
     rbe_val(Val).
 
-<<<<<<< HEAD
-rbe_val(Bin) when is_binary(Bin) ->
-    list_to_integer(binary_to_list(Bin));
-rbe_val(_) ->
-    undefined.
-
--ifdef(TEST).
--define(LEVEL_STATUS(Idx, Val),  [{Idx, [{backend_status, riak_kv_eleveldb_backend,
-                                                      [{read_block_error, Val}]}]}]).
--define(BITCASK_STATUS(Idx),  [{Idx, [{backend_status, riak_kv_bitcask_backend,
-                                                      []}]}]).
--define(MULTI_STATUS(Idx, Val), [{Idx,  [{backend_status, riak_kv_multi_backend, Val}]}]).
-
-leveldb_rbe_test_() ->
-    {foreach,
-     fun() ->
-             meck:new(riak_core_ring_manager),
-             meck:new(riak_core_ring),
-             meck:new(riak_kv_vnode),
-             meck:expect(riak_core_ring_manager, get_my_ring, fun() -> {ok, [fake_ring]} end)
-     end,
-     fun(_) ->
-             meck:unload(riak_kv_vnode),
-             meck:unload(riak_core_ring),
-             meck:unload(riak_core_ring_manager)
-     end,
-     [{"Zero indexes", fun zero_indexes/0},
-      {"Single index", fun single_index/0},
-      {"Multi indexes", fun multi_index/0},
-      {"Bitcask Backend", fun bitcask_backend/0},
-      {"Multi Backend", fun multi_backend/0}]
-    }.
-
-zero_indexes() ->
-    meck:expect(riak_core_ring, my_indices, fun(_R) -> [] end),
-    ?assertEqual(undefined, leveldb_read_block_errors()).
-
-single_index() ->
-    meck:expect(riak_core_ring, my_indices, fun(_R) -> [index1] end),
-    meck:expect(riak_kv_vnode, vnode_status, fun([{Idx, _}]) -> ?LEVEL_STATUS(Idx, <<"100">>) end),
-    ?assertEqual(100, leveldb_read_block_errors()),
-
-    meck:expect(riak_kv_vnode, vnode_status, fun([{Idx, _}]) -> ?LEVEL_STATUS(Idx, nonsense) end),
-    ?assertEqual(undefined, leveldb_read_block_errors()).
-
-multi_index() ->
-    meck:expect(riak_core_ring, my_indices, fun(_R) -> [index1, index2, index3] end),
-    meck:expect(riak_kv_vnode, vnode_status, fun([{Idx, _}]) -> ?LEVEL_STATUS(Idx, <<"100">>) end),
-    ?assertEqual(100, leveldb_read_block_errors()).
-
-bitcask_backend() ->
-    meck:expect(riak_core_ring, my_indices, fun(_R) -> [index1, index2, index3] end),
-    meck:expect(riak_kv_vnode, vnode_status, fun([{Idx, _}]) -> ?BITCASK_STATUS(Idx) end),
-    ?assertEqual(undefined, leveldb_read_block_errors()).
-
-multi_backend() ->
-    meck:expect(riak_core_ring, my_indices, fun(_R) -> [index1, index2, index3] end),
-    %% some backends, none level
-    meck:expect(riak_kv_vnode, vnode_status, fun([{Idx, _}]) ->
-                                                     ?MULTI_STATUS(Idx,
-                                                              [{name1, [{mod, bitcask}]},
-                                                               {name2, [{mod, fired_chicked}]}]
-                                                       )
-                                             end),
-    ?assertEqual(undefined, leveldb_read_block_errors()),
-
-    %% one or movel leveldb backends (first level answer is returned)
-    meck:expect(riak_kv_vnode, vnode_status, fun([{Idx, _}]) ->
-                                                    ?MULTI_STATUS(Idx,
-                                                              [{name1, [{mod, bitcask}]},
-                                                               {name2, [{mod, riak_kv_eleveldb_backend},
-                                                                        {read_block_error, <<"99">>}]},
-                                                               {name2, [{mod, riak_kv_eleveldb_backend},
-                                                                        {read_block_error, <<"1000">>}]}]
-                                                       )
-                                             end),
-    ?assertEqual(99, leveldb_read_block_errors()).
-
--endif.
-=======
 rbe_val(undefined) ->
     undefined;
 rbe_val(Bin) ->
@@ -606,20 +515,103 @@
 stats_from_update_arg({read_repairs, _, _}) ->
     riak_core_stat_q:names_and_types([?APP, nodes, gets, read_repairs]);
 stats_from_update_arg(coord_redirs) ->
-    [{?APP, node, puts, coord_redirs}, {metric,[],counter,undefined}];
+    [{{?APP, node, puts, coord_redirs}, {metric,[],counter,undefined}}];
 stats_from_update_arg(mapper_start) ->
-    [{?APP, mapper_count}, {metric,[],counter,undefined}];
+    [{{?APP, mapper_count}, {metric,[],counter,undefined}}];
 stats_from_update_arg(mapper_end) ->
     stats_from_update_arg(mapper_start);
 stats_from_update_arg(precommit_fail) ->
-    [{?APP, precommit_fail}, {metric,[],counter,undefined}];
+    [{{?APP, precommit_fail}, {metric,[],counter,undefined}}];
 stats_from_update_arg(postcommit_fail) ->
-    [{?APP, postcommit_fail}, {metric,[],counter,undefined}];
+    [{{?APP, postcommit_fail}, {metric,[],counter,undefined}}];
 stats_from_update_arg({fsm_spawned, Type}) ->
-    [{?APP, node, Type, fsm, active}, {metric,[],counter,undefined}];
+    [{{?APP, node, Type, fsm, active}, {metric,[],counter,undefined}}];
 stats_from_update_arg({fsm_exit, Type}) ->
     stats_from_update_arg({fsm_spawned, Type});
 stats_from_update_arg({fsm_error, Type}) ->
     stats_from_update_arg({fsm_spawned, Type}) ++
-        [{?APP, node, Type, fsm, errors}, {metric,[], spiral, undefined}].
->>>>>>> eb24ff97
+        [{{?APP, node, Type, fsm, errors}, {metric,[], spiral, undefined}}];
+stats_from_update_arg({index_create, _Pid}) ->
+    [{{?APP, index, fsm, create}, {metric, [], spiral, undefined}}];
+stats_from_update_arg(index_create_error) ->
+    [{{?APP, index, fsm, create, error}, {metric, [], spiral, undefined}}];
+stats_from_update_arg({list_create, _Pid}) ->
+    [{{?APP, list, fsm, create}, {metric, [], spiral, undefined}}];
+stats_from_update_arg(list_create_error) ->
+    [{{?APP, list, fsm, create, error}, {metric, [], spiral, undefined}}];
+stats_from_update_arg(_) ->
+    [].
+
+-ifdef(TEST).
+-define(LEVEL_STATUS(Idx, Val),  [{Idx, [{backend_status, riak_kv_eleveldb_backend,
+                                                      [{read_block_error, Val}]}]}]).
+-define(BITCASK_STATUS(Idx),  [{Idx, [{backend_status, riak_kv_bitcask_backend,
+                                                      []}]}]).
+-define(MULTI_STATUS(Idx, Val), [{Idx,  [{backend_status, riak_kv_multi_backend, Val}]}]).
+
+leveldb_rbe_test_() ->
+    {foreach,
+     fun() ->
+             meck:new(riak_core_ring_manager),
+             meck:new(riak_core_ring),
+             meck:new(riak_kv_vnode),
+             meck:expect(riak_core_ring_manager, get_my_ring, fun() -> {ok, [fake_ring]} end)
+     end,
+     fun(_) ->
+             meck:unload(riak_kv_vnode),
+             meck:unload(riak_core_ring),
+             meck:unload(riak_core_ring_manager)
+     end,
+     [{"Zero indexes", fun zero_indexes/0},
+      {"Single index", fun single_index/0},
+      {"Multi indexes", fun multi_index/0},
+      {"Bitcask Backend", fun bitcask_backend/0},
+      {"Multi Backend", fun multi_backend/0}]
+    }.
+
+zero_indexes() ->
+    meck:expect(riak_core_ring, my_indices, fun(_R) -> [] end),
+    ?assertEqual(undefined, leveldb_read_block_errors()).
+
+single_index() ->
+    meck:expect(riak_core_ring, my_indices, fun(_R) -> [index1] end),
+    meck:expect(riak_kv_vnode, vnode_status, fun([{Idx, _}]) -> ?LEVEL_STATUS(Idx, <<"100">>) end),
+    ?assertEqual(100, leveldb_read_block_errors()),
+
+    meck:expect(riak_kv_vnode, vnode_status, fun([{Idx, _}]) -> ?LEVEL_STATUS(Idx, nonsense) end),
+    ?assertEqual(undefined, leveldb_read_block_errors()).
+
+multi_index() ->
+    meck:expect(riak_core_ring, my_indices, fun(_R) -> [index1, index2, index3] end),
+    meck:expect(riak_kv_vnode, vnode_status, fun([{Idx, _}]) -> ?LEVEL_STATUS(Idx, <<"100">>) end),
+    ?assertEqual(100, leveldb_read_block_errors()).
+
+bitcask_backend() ->
+    meck:expect(riak_core_ring, my_indices, fun(_R) -> [index1, index2, index3] end),
+    meck:expect(riak_kv_vnode, vnode_status, fun([{Idx, _}]) -> ?BITCASK_STATUS(Idx) end),
+    ?assertEqual(undefined, leveldb_read_block_errors()).
+
+multi_backend() ->
+    meck:expect(riak_core_ring, my_indices, fun(_R) -> [index1, index2, index3] end),
+    %% some backends, none level
+    meck:expect(riak_kv_vnode, vnode_status, fun([{Idx, _}]) ->
+                                                     ?MULTI_STATUS(Idx,
+                                                              [{name1, [{mod, bitcask}]},
+                                                               {name2, [{mod, fired_chicked}]}]
+                                                       )
+                                             end),
+    ?assertEqual(undefined, leveldb_read_block_errors()),
+
+    %% one or movel leveldb backends (first level answer is returned)
+    meck:expect(riak_kv_vnode, vnode_status, fun([{Idx, _}]) ->
+                                                    ?MULTI_STATUS(Idx,
+                                                              [{name1, [{mod, bitcask}]},
+                                                               {name2, [{mod, riak_kv_eleveldb_backend},
+                                                                        {read_block_error, <<"99">>}]},
+                                                               {name2, [{mod, riak_kv_eleveldb_backend},
+                                                                        {read_block_error, <<"1000">>}]}]
+                                                       )
+                                             end),
+    ?assertEqual(99, leveldb_read_block_errors()).
+
+-endif.