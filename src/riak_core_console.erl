%% -------------------------------------------------------------------
%%
%% Copyright (c) 2011 Basho Technologies, Inc.  All Rights Reserved.
%%
%% This file is provided to you under the Apache License,
%% Version 2.0 (the "License"); you may not use this file
%% except in compliance with the License.  You may obtain
%% a copy of the License at
%%
%%   http://www.apache.org/licenses/LICENSE-2.0
%%
%% Unless required by applicable law or agreed to in writing,
%% software distributed under the License is distributed on an
%% "AS IS" BASIS, WITHOUT WARRANTIES OR CONDITIONS OF ANY
%% KIND, either express or implied.  See the License for the
%% specific language governing permissions and limitations
%% under the License.
%%
%% -------------------------------------------------------------------

-module(riak_core_console).
-export([member_status/1, ring_status/1, print_member_status/2,
         stage_leave/1, stage_remove/1, stage_replace/1, stage_resize_ring/1,
         stage_force_replace/1, print_staged/1, commit_staged/1,
         clear_staged/1, transfer_limit/1, pending_claim_percentage/2,
         transfers/1, add_user/1, add_source/1, grant/1, revoke/1,
<<<<<<< HEAD
         print_users/1, print_user/1, print_sources/1,
	 stat_show/1, stat_showall/1, stat_info/1, stat_enable/1, stat_disable/1]).
=======
         print_users/1, print_user/1, print_sources/1, ciphers/1]).
>>>>>>> 2c24a933

%% @doc Return for a given ring and node, percentage currently owned and
%% anticipated after the transitions have been completed.
pending_claim_percentage(Ring, Node) ->
    RingSize = riak_core_ring:num_partitions(Ring),
    FutureRingSize = riak_core_ring:future_num_partitions(Ring),
    Indices = riak_core_ring:indices(Ring, Node),
    NextIndices = riak_core_ring:future_indices(Ring, Node),
    RingPercent = length(Indices) * 100 / RingSize,
    NextPercent = length(NextIndices) * 100 / FutureRingSize,
    {RingPercent, NextPercent}.

member_status([]) ->
    {ok, Ring} = riak_core_ring_manager:get_my_ring(),
    print_member_status(Ring, legacy_gossip(Ring)).

legacy_gossip(Ring) ->
    Members = riak_core_ring:all_members(Ring),
    LegacyGossip =
        [{Node, riak_core_gossip:legacy_gossip(Node)} || Node <- Members],
    orddict:from_list(LegacyGossip).

print_member_status(Ring, LegacyGossip) ->
    io:format("~33..=s Membership ~34..=s~n", ["", ""]),
    io:format("Status     Ring    Pending    Node~n"),
    io:format("~79..-s~n", [""]),
    AllStatus = lists:keysort(2, riak_core_ring:all_member_status(Ring)),
    IsPending = ([] /= riak_core_ring:pending_changes(Ring)),

    {Joining, Valid, Down, Leaving, Exiting} =
        lists:foldl(fun({Node, Status},
                        {Joining0, Valid0, Down0, Leaving0, Exiting0}) ->
                            StatusOut =
                                case orddict:fetch(Node, LegacyGossip) of
                                    true -> "(legacy)";
                                    false -> Status
                                end,

                            {RingPercent, NextPercent} =
                                pending_claim_percentage(Ring, Node),

                            case IsPending of
                                true ->
                                    io:format("~-8s  ~5.1f%    ~5.1f%    ~p~n",
                                              [StatusOut, RingPercent,
                                               NextPercent, Node]);
                                false ->
                                    io:format("~-8s  ~5.1f%      --      ~p~n",
                                              [StatusOut, RingPercent, Node])
                            end,
                            case Status of
                                joining ->
                                    {Joining0 + 1, Valid0, Down0, Leaving0, Exiting0};
                                valid ->
                                    {Joining0, Valid0 + 1, Down0, Leaving0, Exiting0};
                                down ->
                                    {Joining0, Valid0, Down0 + 1, Leaving0, Exiting0};
                                leaving ->
                                    {Joining0, Valid0, Down0, Leaving0 + 1, Exiting0};
                                exiting ->
                                    {Joining0, Valid0, Down0, Leaving0, Exiting0 + 1}
                            end
                    end, {0,0,0,0,0}, AllStatus),
    io:format("~79..-s~n", [""]),
    io:format("Valid:~b / Leaving:~b / Exiting:~b / Joining:~b / Down:~b~n",
              [Valid, Leaving, Exiting, Joining, Down]),
    ok.

ring_status([]) ->
    case riak_core_gossip:legacy_gossip() of
        true ->
            io:format("Currently in legacy gossip mode.~n"),
            ok;
        false ->
            {Claimant, RingReady, Down, MarkedDown, Changes} =
                riak_core_status:ring_status(),
            claimant_status(Claimant, RingReady),
            ownership_status(Down, Changes),
            unreachable_status(Down -- MarkedDown),
            ok
    end.

claimant_status(Claimant, RingReady) ->
    io:format("~34..=s Claimant ~35..=s~n", ["", ""]),
    io:format("Claimant:  ~p~n", [Claimant]),
    case RingReady of
        undefined ->
            io:format("Status:     down~n"
                      "Ring Ready: unknown~n", []);
        _ ->
            io:format("Status:     up~n"
                      "Ring Ready: ~p~n", [RingReady])
    end,
    io:format("~n", []).

ownership_status(Down, Changes) ->
    io:format("~30..=s Ownership Handoff ~30..=s~n", ["", ""]),
    case Changes of
        [] ->
            io:format("No pending changes.~n");
        _ ->
            orddict:fold(fun print_ownership_status/3, Down, Changes)
    end,
    io:format("~n", []).

print_ownership_status({Owner, NextOwner}, Transfers, Down) ->
    io:format("Owner:      ~s~n"
              "Next Owner: ~s~n", [Owner, NextOwner]),
    case {lists:member(Owner, Down),
          lists:member(NextOwner, Down)} of
        {true, true} ->
            io:format("~n"),
            io:format("!!! ~s is DOWN !!!~n", [Owner]),
            io:format("!!! ~s is DOWN !!!~n~n", [NextOwner]),
            lists:foreach(fun print_index/1, Transfers);
        {true, _} ->
            io:format("~n"),
            io:format("!!! ~s is DOWN !!!~n~n", [Owner]),
            lists:foreach(fun print_index/1, Transfers);
        {_, true} ->
            io:format("~n"),
            io:format("!!! ~s is DOWN !!!~n~n", [NextOwner]),
            lists:foreach(fun print_index/1, Transfers);
        _ ->
            lists:foreach(fun print_transfer_status/1, Transfers)
    end,
    io:format("~n"),
    io:format("~79..-s~n", [""]),
    Down.

print_index({Idx, _Waiting, _Complete, _Status}) ->
    io:format("Index: ~b~n", [Idx]).

print_transfer_status({Idx, Waiting, Complete, Status}) ->
    io:format("~nIndex: ~b~n", [Idx]),
    case Status of
        complete ->
            io:format("  All transfers complete. Waiting for "
                      "claimant to change ownership.~n");
        awaiting ->
            io:format("  Waiting on: ~p~n", [Waiting]),
            case Complete of
                [] ->
                    ok;
                _ ->
                    io:format("  Complete:   ~p~n", [Complete])
            end
    end.

unreachable_status([]) ->
    io:format("~30..=s Unreachable Nodes ~30..=s~n", ["", ""]),
    io:format("All nodes are up and reachable~n", []),
    io:format("~n", []);
unreachable_status(Down) ->
    io:format("~30..=s Unreachable Nodes ~30..=s~n", ["", ""]),
    io:format("The following nodes are unreachable: ~p~n", [Down]),
    io:format("~n", []),
    io:format("WARNING: The cluster state will not converge until all nodes~n"
              "are up. Once the above nodes come back online, convergence~n"
              "will continue. If the outages are long-term or permanent, you~n"
              "can either mark the nodes as down (riak-admin down NODE) or~n"
              "forcibly remove the nodes from the cluster (riak-admin~n"
              "force-remove NODE) to allow the remaining nodes to settle.~n"),
    ok.

%% Provide a list of nodes with pending partition transfers (i.e. any secondary vnodes)
%% and list any owned vnodes that are *not* running
-spec(transfers([string()]) -> ok).
transfers([]) ->
    try
        {DownNodes, Pending} = riak_core_status:transfers(),
        case DownNodes of
            [] -> ok;
            _  -> io:format("Nodes ~p are currently down.\n", [DownNodes])
        end,
        F = fun({waiting_to_handoff, Node, Count}, Acc) ->
                io:format("~p waiting to handoff ~p partitions\n", [Node, Count]),
                Acc + 1;
            ({stopped, Node, Count}, Acc) ->
                io:format("~p does not have ~p primary partitions running\n", [Node, Count]),
                Acc + 1
        end,
        case lists:foldl(F, 0, Pending) of
            0 ->
                io:format("No transfers active\n"),
                ok;
            _ ->
                error
        end
    catch
        Exception:Reason ->
            lager:error("Transfers failed ~p:~p", [Exception,
                    Reason]),
            io:format("Transfers failed, see log for details~n"),
            error
    end,

    %% Now display active transfers
    {Xfers, Down} = riak_core_status:all_active_transfers(),

    DisplayXfer =
        fun({{Mod, Partition}, Node, outbound, active, _Status}) ->
                print_v1_status(Mod, Partition, Node);

           ({status_v2, Status}) ->
                %% Display base status
                Type = proplists:get_value(type, Status),
                Mod = proplists:get_value(mod, Status),
                SrcPartition = proplists:get_value(src_partition, Status),
                TargetPartition = proplists:get_value(target_partition, Status),
                StartTS = proplists:get_value(start_ts, Status),
                SrcNode = proplists:get_value(src_node, Status),
                TargetNode = proplists:get_value(target_node, Status),

                print_v2_status(Type, Mod, {SrcPartition, TargetPartition}, StartTS),

                %% Get info about stats if there is any yet
                Stats = proplists:get_value(stats, Status),

                print_stats(SrcNode, TargetNode, Stats),
                io:format("~n");

           (_) ->
                ignore
        end,
    DisplayDown =
        fun(Node) ->
                io:format("Node ~p could not be contacted~n", [Node])
        end,

    io:format("~nActive Transfers:~n~n", []),
    [DisplayXfer(Xfer) || Xfer <- lists:flatten(Xfers)],

    io:format("~n"),
    [DisplayDown(Node) || Node <- Down],
    ok.

print_v2_status(Type, Mod, {SrcPartition, TargetPartition}, StartTS) ->
    StartTSStr = datetime_str(StartTS),
    Running = timer:now_diff(os:timestamp(), StartTS),
    RunningStr = riak_core_format:human_time_fmt("~.2f", Running),

    io:format("transfer type: ~s~n", [Type]),
    io:format("vnode type: ~p~n", [Mod]),
    case Type of
        repair ->
            io:format("source partition: ~p~n", [SrcPartition]),
            io:format("target partition: ~p~n", [TargetPartition]);
        _ ->
            io:format("partition: ~p~n", [TargetPartition])
    end,
    io:format("started: ~s [~s ago]~n", [StartTSStr, RunningStr]).

print_v1_status(Mod, Partition, Node) ->
    io:format("vnode type: ~p~n", [Mod]),
    io:format("partition: ~p~n", [Partition]),
    io:format("target node: ~p~n~n", [Node]).

print_stats(SrcNode, TargetNode, no_stats) ->
    io:format("last update: no updates seen~n"),
    print_size(undefined),
    io:format("objects transferred: unknown~n~n"),
    print_arrowbox(SrcNode, TargetNode, "unknown", "unknown", 0.0);
print_stats(SrcNode, TargetNode, Stats) ->
    ObjsS = proplists:get_value(objs_per_s, Stats),
    BytesS = proplists:get_value(bytes_per_s, Stats),
    LastUpdate = proplists:get_value(last_update, Stats),
    Diff = timer:now_diff(os:timestamp(), LastUpdate),
    DiffStr = riak_core_format:human_time_fmt("~.2f", Diff),
    Objs = proplists:get_value(objs_total, Stats),
    ObjsSStr = riak_core_format:fmt("~p Objs/s", [ObjsS]),
    ByteStr = riak_core_format:human_size_fmt("~.2f", BytesS) ++ "/s",
    TS = datetime_str(LastUpdate),
    Size = proplists:get_value(size, Stats),
    DonePctDecimal = proplists:get_value(pct_done_decimal, Stats),
    io:format("last update: ~s [~s ago]~n", [TS, DiffStr]),
    print_size(Size),
    io:format("objects transferred: ~p~n~n", [Objs]),
    print_arrowbox(SrcNode, TargetNode, ObjsSStr, ByteStr, DonePctDecimal).

print_size(undefined) ->
    io:format("total size: unknown~n");
print_size({Objs, objects}) ->
    io:format("total size: ~p objects~n", [Objs]);
print_size({Bytes, bytes}) ->
    io:format("total size: ~p bytes~n", [Bytes]).

-define(ARROW, "=======> ").

print_arrowbox(SrcAtom, TargetAtom, Objs, Bytes, Progress) ->
    Src0 = atom_to_list(SrcAtom),
    Target0 = atom_to_list(TargetAtom),
    {SCont1, SCont2} = wrap(Src0),
    {TCont1, TCont2} = wrap(Target0),

    Src = case SCont1 of
              "" -> string:centre(Src0, 25);
              _ -> Src0
          end,
    Target = case TCont1 of
                 "" -> string:centre(Target0, 25);
                 _ -> Target0
             end,
    
    ToFrom = riak_core_format:fmt("~25s ~10s ~25s",
                                  [Src, ?ARROW, Target]),
    Width = length(ToFrom),

    Prog = progress(Progress, 50),

    io:format("~s~n", [string:centre(Objs, Width)]),
    io:format("~s~n", [ToFrom]),
    Fmt = "~-25s ~10s ~-25s~n",
    case SCont1 /= "" orelse TCont1 /= "" of
        true -> 
            io:format(Fmt, [SCont1, "", TCont1]);
        _ -> ok
    end, 
    case SCont2 /= "" orelse TCont2 /= "" of
        true -> 
            io:format(Fmt, [SCont2, "", TCont2]);
        _ -> ok
    end, 
    io:format("~s~n", [string:centre("     "++Prog, Width)]),
    io:format("~s~n", [string:centre(Bytes, Width)]).
    

wrap(String) ->
    Len = length(String),
    case Len of
        N when N > 50 ->
            One = lists:sublist(String, 26, 25),
            Two = lists:sublist(String, 51, 25),
            {One, Two};
        N when N >= 25,
               N =< 50->
            One = lists:sublist(String, 26, 25),
            {One, ""};
        _ -> 
            {"", ""}
    end.


progress(undefined, MaxSize) ->
    FormatStr = progress_fmt(progress_size(MaxSize), 0), %% this is wrong, need - 6 refactor
    riak_core_format:fmt(FormatStr, ["", "", "N/A"]);
progress(PctDecimal, MaxSize) ->
    ProgressTotalSize = progress_size(MaxSize),
    ProgressSize = trunc(PctDecimal * ProgressTotalSize),
    PadSize = ProgressTotalSize - ProgressSize,
    FormatStr = progress_fmt(ProgressSize, PadSize),
    riak_core_format:fmt(FormatStr, ["", "", integer_to_list(trunc(PctDecimal * 100))]).

progress_size(MaxSize) ->
    MaxSize - 7. %% 7 fixed characters in progress bar

progress_fmt(ArrowSize, PadSize) ->
    riak_core_format:fmt("|~~~p..=s~~~p.. s| ~~3.. s%", [ArrowSize, PadSize]).

datetime_str({_Mega, _Secs, _Micro}=Now) ->
    datetime_str(calendar:now_to_datetime(Now));
datetime_str({{Year, Month, Day}, {Hour, Min, Sec}}) ->
    riak_core_format:fmt("~4..0B-~2..0B-~2..0B ~2..0B:~2..0B:~2..0B",
                         [Year,Month,Day,Hour,Min,Sec]).

stage_leave([]) ->
    stage_leave(node());
stage_leave([NodeStr]) ->
    stage_leave(list_to_atom(NodeStr));
stage_leave(Node) ->
    try
        case riak_core_claimant:leave_member(Node) of
            ok ->
                io:format("Success: staged leave request for ~p~n", [Node]),
                ok;
            {error, already_leaving} ->
                io:format("~p is already in the process of leaving the "
                          "cluster.~n", [Node]),
                ok;
            {error, not_member} ->
                io:format("Failed: ~p is not a member of the cluster.~n",
                          [Node]),
                error;
            {error, only_member} ->
                io:format("Failed: ~p is the only member.~n", [Node]),
                error
        end
    catch
        Exception:Reason ->
            lager:error("Leave failed ~p:~p", [Exception, Reason]),
            io:format("Leave failed, see log for details~n"),
            error
    end.

stage_remove([NodeStr]) ->
    stage_remove(list_to_atom(NodeStr));
stage_remove(Node) ->
    try
        case riak_core_claimant:remove_member(Node) of
            ok ->
                io:format("Success: staged remove request for ~p~n", [Node]),
                ok;
            {error, not_member} ->
                io:format("Failed: ~p is not a member of the cluster.~n",
                          [Node]),
                error;
            {error, is_claimant} ->
                is_claimant_error(Node, "remove"),
                error;
            {error, only_member} ->
                io:format("Failed: ~p is the only member.~n", [Node]),
                error
        end
    catch
        Exception:Reason ->
            lager:error("Remove failed ~p:~p", [Exception, Reason]),
            io:format("Remove failed, see log for details~n"),
            error
    end.

stage_replace([NodeStr1, NodeStr2]) ->
    stage_replace(list_to_atom(NodeStr1), list_to_atom(NodeStr2)).
stage_replace(Node1, Node2) ->
    try
        case riak_core_claimant:replace(Node1, Node2) of
            ok ->
                io:format("Success: staged replacement of ~p with ~p~n",
                          [Node1, Node2]),
                ok;
            {error, already_leaving} ->
                io:format("~p is already in the process of leaving the "
                          "cluster.~n", [Node1]),
                ok;
            {error, not_member} ->
                io:format("Failed: ~p is not a member of the cluster.~n",
                          [Node1]),
                error;
            {error, invalid_replacement} ->
                io:format("Failed: ~p is not a valid replacement candiate.~n"
                          "Only newly joining nodes can be used for "
                          "replacement.~n", [Node2]),
                error;
            {error, already_replacement} ->
                io:format("Failed: ~p is already staged to replace another "
                          "node.~n", [Node2]),
                error
        end
    catch
        Exception:Reason ->
            lager:error("Node replacement failed ~p:~p", [Exception, Reason]),
            io:format("Node replacement failed, see log for details~n"),
            error
    end.

stage_force_replace([NodeStr1, NodeStr2]) ->
    stage_force_replace(list_to_atom(NodeStr1), list_to_atom(NodeStr2)).
stage_force_replace(Node1, Node2) ->
    try
        case riak_core_claimant:force_replace(Node1, Node2) of
            ok ->
                io:format("Success: staged forced replacement of ~p with ~p~n",
                          [Node1, Node2]),
                ok;
            {error, not_member} ->
                io:format("Failed: ~p is not a member of the cluster.~n",
                          [Node1]),
                error;
            {error, is_claimant} ->
                is_claimant_error(Node1, "replace"),
                error;
            {error, invalid_replacement} ->
                io:format("Failed: ~p is not a valid replacement candiate.~n"
                          "Only newly joining nodes can be used for "
                          "replacement.~n", [Node2]),
                error;
            {error, already_replacement} ->
                io:format("Failed: ~p is already staged to replace another "
                          "node.~n", [Node2]),
                error
        end
    catch
        Exception:Reason ->
            lager:error("Forced node replacement failed ~p:~p",
                        [Exception, Reason]),
            io:format("Forced node replacement failed, see log for details~n"),
            error
    end.

stage_resize_ring(["abort"]) ->
    try
        case riak_core_claimant:abort_resize() of
            ok ->
                io:format("Success: staged abort resize ring request~n"),
                ok;
            {error, not_resizing} ->
                io:format("Failed: ring is not resizing or resize has completed"),
                error
        end
    catch
        Exception:Reason ->
            lager:error("Abort resize ring request failed ~p:~p",
                        [Exception, Reason]),
            io:format("Abort resize ring request failed, see log for details~n"),
            error
    end;
stage_resize_ring([SizeStr]) ->
    try list_to_integer(SizeStr) of
        Size -> stage_resize_ring(Size)
    catch
        error:badarg ->
            io:format("Failed: Ring size must be an integer.")
    end;
stage_resize_ring(NewRingSize) ->
    try
        case riak_core_claimant:resize_ring(NewRingSize) of
            ok ->
                io:format("Success: staged resize ring request with new size: ~p~n",
                          [NewRingSize]),
                ok;
            {error, not_capable} ->
                io:format("Failed: at least one node is not capable of performing the operation~n"),
                error;
            {error, same_size} ->
                io:format("Failed: current ring size is already ~p~n",
                          [NewRingSize]),
                error;
            {error, control_running} ->
                io:format("Failed: cannot resize ring with Riak Control running~n"),
                error;
            {error, search_running} ->
                io:format("Failed: cannot resize ring with Riak Search~n"),
                error;
            {error, single_node} ->
                io:format("Failed: cannot resize single node~n"),
                error;
            {error, pending_changes} ->
                io:format("Failed: there are pending changes. Try again once completed~n"),
                error
        end
    catch
        Exception:Reason ->
            lager:error("Resize ring request failed ~p:~p",
                        [Exception, Reason]),
            io:format("Resize ring request failed, see log for details~n"),
            error
    end.

clear_staged([]) ->
    try
        case riak_core_claimant:clear() of
            ok ->
                io:format("Cleared staged cluster changes~n"),
                ok
        end
    catch
        Exception:Reason ->
            lager:error("Failed to clear staged cluster changes ~p:~p",
                        [Exception, Reason]),
            io:format("Failed to clear staged cluster changes, see log "
                      "for details~n"),
            error
    end.

is_claimant_error(Node, Action) ->
    io:format("Failed: ~p is the claimant (see: riak-admin ring_status).~n",
              [Node]),
    io:format(
      "The claimant is the node responsible for initiating cluster changes,~n"
      "and cannot forcefully ~s itself. You can use 'riak-admin down' to~n"
      "mark the node as offline, which will trigger a new claimant to take~n"
      "over.  However, this will clear any staged changes.~n", [Action]).

print_staged([]) ->
    case riak_core_claimant:plan() of
        {error, legacy} ->
            io:format("The cluster is running in legacy mode and does not "
                      "support plan/commit.~n");
        {error, ring_not_ready} ->
            io:format("Cannot plan until cluster state has converged.~n"
                      "Check 'Ring Ready' in 'riak-admin ring_status'~n");
        {error, invalid_resize_claim} ->
            io:format("Unable to claim some partitions in resized ring.~n"
                      "Check that there are no pending changes in 'riak-admin ring-status'~n"
                      "If there are, try again once they are completed~n"
                      "Otherwise try again shortly.~n");
        {ok, Changes, NextRings} ->
            {ok, Ring} = riak_core_ring_manager:get_my_ring(),
            %% The last next ring is always the final ring after all changes,
            %% which is uninteresting to show. Only print N-1 rings.
            NextRings2 = lists:sublist(NextRings,
                                       erlang:max(0, length(NextRings)-1)),
            print_plan(Changes, Ring, NextRings2),
            ok
    end.

print_plan([], _, _) ->
    io:format("There are no staged changes~n");
print_plan(Changes, Ring, NextRings) ->
    io:format("~31..=s Staged Changes ~32..=s~n", ["", ""]),
    io:format("Action         Details(s)~n"),
    io:format("~79..-s~n", [""]),

    lists:map(fun({Node, join}) ->
                      io:format("join           ~p~n", [Node]);
                 ({Node, leave}) ->
                      io:format("leave          ~p~n", [Node]);
                 ({Node, remove}) ->
                      io:format("force-remove   ~p~n", [Node]);
                 ({Node, {replace, NewNode}}) ->
                      io:format("replace        ~p with ~p~n", [Node, NewNode]);
                 ({Node, {force_replace, NewNode}}) ->
                      io:format("force-replace  ~p with ~p~n", [Node, NewNode]);
                 ({_, {resize, NewRingSize}}) ->
                      CurrentSize = riak_core_ring:num_partitions(Ring),
                      io:format("resize-ring    ~p to ~p partitions~n",[CurrentSize,NewRingSize]);
                 ({_, abort_resize}) ->
                      CurrentSize = riak_core_ring:num_partitions(Ring),
                      io:format("resize-ring    abort. current size: ~p~n", [CurrentSize])
              end, Changes),
    io:format("~79..-s~n", [""]),
    io:format("~n"),

    lists:map(fun({Node, remove}) ->
                      io:format("WARNING: All of ~p replicas will be lost~n", [Node]);
                 ({Node, {force_replace, _}}) ->
                      io:format("WARNING: All of ~p replicas will be lost~n", [Node]);
                 (_) ->
                      ok
              end, Changes),
    io:format("~n"),

    Transitions = length(NextRings),
    case Transitions of
        1 ->
            io:format("NOTE: Applying these changes will result in 1 "
                      "cluster transition~n~n");
        _ ->
            io:format("NOTE: Applying these changes will result in ~b "
                      "cluster transitions~n~n", [Transitions])
    end,

    lists:mapfoldl(fun({Ring1, Ring2}, I) ->
                           io:format("~79..#s~n", [""]),
                           io:format("~24.. s After cluster transition ~b/~b~n",
                                     ["", I, Transitions]),
                           io:format("~79..#s~n~n", [""]),
                           output(Ring1, Ring2),
                           {ok, I+1}
                   end, 1, NextRings),
    ok.

output(Ring, NextRing) ->
    Members = riak_core_ring:all_members(NextRing),
    LegacyGossip = orddict:from_list([{Node, false} || Node <- Members]),
    riak_core_console:print_member_status(NextRing, LegacyGossip),
    io:format("~n"),

    FutureRing = riak_core_ring:future_ring(NextRing),
    case riak_core_ring_util:check_ring(FutureRing) of
        [] ->
            ok;
        _ ->
            io:format("WARNING: Not all replicas will be on distinct nodes~n~n")
    end,

    Owners1 = riak_core_ring:all_owners(Ring),
    Owners2 = riak_core_ring:all_owners(NextRing),
    Owners3 = lists:zip(Owners1, Owners2),
    Reassigned = [{Idx, PrevOwner, NewOwner}
                  || {{Idx, PrevOwner}, {Idx, NewOwner}} <- Owners3,
                     PrevOwner /= NewOwner],
    ReassignedTally = tally(Reassigned),

    Pending = riak_core_ring:pending_changes(NextRing),
    Next = [{Idx, PrevOwner, NewOwner} || {Idx, PrevOwner, NewOwner, _, _} <- Pending],
    NextTally = tally(Next),
    Resizing = riak_core_ring:is_resizing(NextRing),

    case Reassigned of
        [] ->
            ok;
        _ ->
            io:format("Partitions reassigned from cluster changes: ~p~n",
                      [length(Reassigned)]),
            [io:format("  ~b reassigned from ~p to ~p~n", [Count, PrevOwner, NewOwner])
             || {{PrevOwner, NewOwner}, Count} <- ReassignedTally],
            io:format("~n"),
            ok
    end,

    case {Resizing, Next} of
        {_, []} ->
            ok;
        {true, _} ->
            io:format("Ring is resizing. see riak-admin ring-status for transfer details.~n");
        _ ->
            io:format("Transfers resulting from cluster changes: ~p~n",
                      [length(Next)]),
            [io:format("  ~b transfers from ~p to ~p~n", [Count, PrevOwner, NewOwner])
             || {{PrevOwner, NewOwner}, Count} <- NextTally],
            ok,
            io:format("~n")
    end,
    ok.

tally(Changes) ->    
    Tally =
        lists:foldl(fun({_, PrevOwner, NewOwner}, Tally) ->
                            dict:update_counter({PrevOwner, NewOwner}, 1, Tally)
                    end, dict:new(), Changes),
    dict:to_list(Tally).

commit_staged([]) ->
    case riak_core_claimant:commit() of
        ok ->
            io:format("Cluster changes committed~n");
        {error, legacy} ->
            io:format("The cluster is running in legacy mode and does not "
                      "support plan/commit.~n");
        {error, nothing_planned} ->
            io:format("You must verify the plan with "
                      "'riak-admin cluster plan' before committing~n");
        {error, ring_not_ready} ->
            io:format("Cannot commit until cluster state has converged.~n"
                      "Check 'Ring Ready' in 'riak-admin ring_status'~n");
        {error, plan_changed} ->
            io:format("The plan has changed. Verify with "
                      "'riak-admin cluster plan' before committing~n");
        _ ->
            io:format("Unable to commit cluster changes. Plan "
                      "may have changed, please verify the~n"
                      "plan and try to commit again~n")
    end.

transfer_limit([]) ->
    {Limits, Down} =
        riak_core_util:rpc_every_member_ann(riak_core_handoff_manager,
                                            get_concurrency, [], 5000),
    io:format("~s~n", [string:centre(" Transfer Limit ", 79, $=)]),
    io:format("Limit        Node~n"),
    io:format("~79..-s~n", [""]),
    lists:foreach(fun({Node, Limit}) ->
                          io:format("~5b        ~p~n", [Limit, Node])
                  end, Limits),
    lists:foreach(fun(Node) ->
                          io:format("(offline)    ~p~n", [Node])
                  end, Down),
    io:format("~79..-s~n", [""]),
    io:format("Note: You can change transfer limits with "
              "'riak-admin transfer_limit <limit>'~n"
              "      and 'riak-admin transfer_limit <node> <limit>'~n"),
    ok;
transfer_limit([LimitStr]) ->
    {Valid, Limit} = check_limit(LimitStr),
    case Valid of
        false ->
            io:format("Invalid limit: ~s~n", [LimitStr]),
            error;
        true ->
            io:format("Setting transfer limit to ~b across the cluster~n",
                      [Limit]),
            {_, Down} =
                riak_core_util:rpc_every_member_ann(riak_core_handoff_manager,
                                                    set_concurrency,
                                                    [Limit], 5000),
            (Down == []) orelse
                io:format("Failed to set limit for: ~p~n", [Down]),
            ok
    end;
transfer_limit([NodeStr, LimitStr]) ->
    Node = list_to_atom(NodeStr),
    {Valid, Limit} = check_limit(LimitStr),
    case Valid of
        false ->
            io:format("Invalid limit: ~s~n", [LimitStr]),
            error;
        true ->
            case rpc:call(Node, riak_core_handoff_manager,
                          set_concurrency, [Limit]) of
                {badrpc, _} ->
                    io:format("Failed to set transfer limit for ~p~n", [Node]);
                _ ->
                    io:format("Set transfer limit for ~p to ~b~n",
                              [Node, Limit])
            end,
            ok
    end.

check_limit(Str) ->
    try
        Int = list_to_integer(Str),
        {Int >= 0, Int}
    catch
        _:_ ->
            {false, 0}
    end.

add_user([Username|Options]) ->
    case riak_core_security:add_user(list_to_binary(Username),
                                     parse_options(Options)) of
        ok -> ok;
        Error ->
            io:format("~p~n", [Error]),
            Error
    end.

add_source([Users, CIDR, Source | Options]) ->
    Unames = case string:tokens(Users, ",") of
        ["all"] ->
            all;
        Other ->
            [list_to_binary(O) || O <- Other]
    end,
    case riak_core_security:add_source(Unames, parse_cidr(CIDR),
                                  list_to_atom(Source),
                                  parse_options(Options)) of
        ok ->
            ok;
        Error ->
            io:format("~p~n", [Error]),
            Error
    end.

grant([Grants, "ON", "ANY", "TO", Users]) ->
    Unames = case string:tokens(Users, ",") of
        ["all"] ->
            all;
        Other ->
            [list_to_binary(O) || O <- Other]
    end,
    Permissions = case string:tokens(Grants, ",") of
        ["all"] ->
            all;
        Other2 ->
            Other2
    end,
    case riak_core_security:add_grant(Unames, any, Permissions) of
        ok -> ok;
        Error ->
            io:format("~p~n", [Error]),
            Error
    end;
grant([Grants, "ON", Type, Bucket, "TO", Users]) ->
    grant([Grants, "ON", {list_to_binary(Type), list_to_binary(Bucket)}, "TO",
           Users]);
grant([Grants, "ON", Type, "TO", Users]) when is_list(Type) ->
    grant([Grants, "ON", list_to_binary(Type), "TO", Users]);
grant([Grants, "ON", Bucket, "TO", Users]) ->
    Unames = case string:tokens(Users, ",") of
        ["all"] ->
            all;
        Other ->
            [list_to_binary(O) || O <- Other]
    end,
    Permissions = case string:tokens(Grants, ",") of
        ["all"] ->
            all;
        Other2 ->
            Other2
    end,
    case riak_core_security:add_grant(Unames, Bucket, Permissions) of
        ok -> ok;
        Error ->
            io:format("~p~n", [Error]),
            Error
    end;
grant(_) ->
    io:format("Usage: grant <permissions> ON (<type> [bucket]|ANY) TO <users>"),
    error.

revoke([Grants, "ON", "ANY", "FROM", Users]) ->
    Unames = case string:tokens(Users, ",") of
        ["all"] ->
            all;
        Other ->
            [list_to_binary(O) || O <- Other]
    end,
    Permissions = case string:tokens(Grants, ",") of
        ["all"] ->
            all;
        Other2 ->
            Other2
    end,
    riak_core_security:add_revoke(Unames, any, Permissions);
revoke([Grants, "ON", Type, Bucket, "FROM", Users]) ->
    revoke([Grants, "ON", {list_to_binary(Type), list_to_binary(Bucket)},
            "FROM",
           Users]);
revoke([Grants, "ON", Type, "FROM", Users]) when is_list(Type) ->
    revoke([Grants, "ON", list_to_binary(Type), "FROM", Users]);
revoke([Grants, "ON", Bucket, "FROM", Users]) ->
    Unames = case string:tokens(Users, ",") of
        ["all"] ->
            all;
        Other ->
            [list_to_binary(O) || O <- Other]
    end,
    Permissions = case string:tokens(Grants, ",") of
        ["all"] ->
            all;
        Other2 ->
            Other2
    end,
    riak_core_security:add_revoke(Unames, Bucket, Permissions);
revoke(_) ->
    io:format("Usage: revoke <permissions> ON <type> [bucket] FROM <users>"),
    error.


print_users([]) ->
    riak_core_security:print_users().

print_user([User]) ->
    riak_core_security:print_user(list_to_binary(User)).

print_sources([]) ->
    riak_core_security:print_sources().

ciphers([]) ->
    riak_core_security:print_ciphers();

ciphers([CipherList]) ->
    case riak_core_security:set_ciphers(CipherList) of
        ok ->
            riak_core_security:print_ciphers(),
            ok;
        error ->
            error
    end.

parse_options(Options) ->
    parse_options(Options, []).

parse_options([], Acc) ->
    Acc;
parse_options([H|T], Acc) ->
    [Key, Value] = string:tokens(H, "="),
    parse_options(T, [{Key, Value}|Acc]).

parse_cidr(CIDR) ->
    [IP, Mask] = string:tokens(CIDR, "/"),
    {ok, Addr} = inet_parse:address(IP),
    {Addr, list_to_integer(Mask)}.

-define(only_exometer(Expr),
        case riak_core_stat:stat_system() of
            legacy ->
                io:fwrite(
                  "Error: only available for the Exometer stat system~n", []);
            exometer ->
                Expr
        end).

stat_show(Arg) ->
    ?only_exometer(print_stats(find_entries(Arg))).

stat_showall(Arg) ->
    ?only_exometer(print_stats(find_entries(Arg, '_'))).

find_entries(Arg) ->
    ?only_exometer(find_entries(Arg, enabled)).

find_entries(Arg, Status) ->
    Patterns = lists:flatten([parse_stat_entry(S, Status) || S <- Arg]),
    exometer:select(Patterns).

print_stats(Entries) ->
    io:fwrite(
      [io_lib:fwrite("~p: ~p~n", [E, get_value(E, Status)]) || {E, _T, Status} <- Entries]).

get_value(_, disabled) ->
    disabled;
get_value(E, _Status) ->
    case exometer:get_value(E) of
	{ok, V} -> V;
	{error,_} -> unavailable
    end.

stat_enable(Arg) ->
    ?only_exometer(
       [io:fwrite("~p: ~p~n", [N, change_status(N, enabled)])
        || {N, _, _} <- find_entries(Arg, disabled)]).

stat_disable(Arg) ->
    ?only_exometer(
       [io:fwrite("~p: ~p~n", [N, change_status(N, disabled)])
        || {N, _, _} <- find_entries(Arg, enabled)]).

change_status(N, St) ->
    case exometer:setopts(N, [{status, St}]) of
	ok ->
	    St;
	Error ->
	    Error
    end.

stat_info(Arg) ->
    ?only_exometer(
       begin
           {Attrs, RestArg} = pick_info_attrs(split_arg(Arg)),
           [print_info(E, Attrs) || E <- find_entries(RestArg, '_')]
       end).

pick_info_attrs(Arg) ->
    lists:foldr(
      fun("-name"     , {As, Ps}) -> {[name     |As], Ps};
	 ("-type"     , {As, Ps}) -> {[type     |As], Ps};
	 ("-module"   , {As, Ps}) -> {[module   |As], Ps};
	 ("-value"    , {As, Ps}) -> {[value    |As], Ps};
	 ("-cache"    , {As, Ps}) -> {[cache    |As], Ps};
	 ("-status"   , {As, Ps}) -> {[status   |As], Ps};
	 ("-timestamp", {As, Ps}) -> {[timestamp|As], Ps};
	 ("-options"  , {As, Ps}) -> {[options  |As], Ps};
	 (P, {As, Ps}) -> {As, [P|Ps]}
      end, {[], []}, Arg).

print_info({N, _Type, _Status}, [A|Attrs]) ->
    Hdr = lists:flatten(io_lib:fwrite("~p: ", [N])),
    Pad = lists:duplicate(length(Hdr), $\s),
    Info = exometer:info(N),
    Body = [io_lib:fwrite("~w = ~p~n", [A, proplists:get_value(A, Info)])
	    | lists:map(fun(Ax) ->
				io_lib:fwrite(Pad ++ "~w = ~p~n",
					      [Ax, proplists:get_value(Ax, Info)])
			end, Attrs)],
    io:fwrite([Hdr, Body]).

split_arg([Str]) ->
    re:split(Str, "\\s", [{return,list}]).

parse_stat_entry("[" ++ _ = Expr, _Status) ->
    case erl_scan:string(ensure_trailing_dot(Expr)) of
	{ok, Toks, _} ->
	    case erl_parse:parse_exprs(Toks) of
		{ok, [Abst]} ->
		    partial_eval(Abst);
		Error ->
		    io:fwrite("(Parse error for ~p: ~p~n", [Expr, Error]),
		    []
	    end;
	ScanErr ->
	    io:fwrite("(Scan error for ~p: ~p~n", [Expr, ScanErr]),
	    []
    end;
parse_stat_entry(Str, Status) when Status==enabled; Status==disabled; Status=='_' ->
    Parts = re:split(Str, "\\.", [{return,list}]),
    {{replace_parts(Parts),'_',Status}, [], ['$_']};
parse_stat_entry(_, Status) ->
    io:fwrite("(Illegal status: ~p~n", [Status]).


ensure_trailing_dot(Str) ->
    case lists:reverse(Str) of
	"." ++ _ ->
	    Str;
	_ ->
	    Str ++ "."
    end.

partial_eval({cons,_,H,T}) ->
    [partial_eval(H) | partial_eval(T)];
%% partial_eval({nil,_}) ->
%%     [];
partial_eval({tuple,_,Elems}) ->
    list_to_tuple([partial_eval(E) || E <- Elems]);
%% partial_eval({T,_,X}) when T==atom; T==integer; T==float ->
%%     X;
partial_eval({op,_,'++',L1,L2}) ->
    partial_eval(L1) ++ partial_eval(L2);
partial_eval(X) ->
    erl_parse:normalise(X).

replace_parts([H|T]) ->
    R = case H of
	    "*" -> '_';
	    "'" ++ _ ->
		case erl_scan:string(H) of
		    {ok, [{atom, _, A}], _} ->
			A;
		    Error ->
			error(Error)
		end;
	    [C|_] when C >= $0, C =< $9 ->
		try list_to_integer(H)
		catch
		    error:_ -> list_to_atom(H)
		end;
	    _ -> list_to_atom(H)
	end,
    case T of
	["**"] -> [R] ++ '_';
	_ -> [R|replace_parts(T)]
    end;
replace_parts([]) ->
    [].











<|MERGE_RESOLUTION|>--- conflicted
+++ resolved
@@ -24,12 +24,8 @@
          stage_force_replace/1, print_staged/1, commit_staged/1,
          clear_staged/1, transfer_limit/1, pending_claim_percentage/2,
          transfers/1, add_user/1, add_source/1, grant/1, revoke/1,
-<<<<<<< HEAD
-         print_users/1, print_user/1, print_sources/1,
+         print_users/1, print_user/1, print_sources/1, ciphers/1,
 	 stat_show/1, stat_showall/1, stat_info/1, stat_enable/1, stat_disable/1]).
-=======
-         print_users/1, print_user/1, print_sources/1, ciphers/1]).
->>>>>>> 2c24a933
 
 %% @doc Return for a given ring and node, percentage currently owned and
 %% anticipated after the transitions have been completed.
