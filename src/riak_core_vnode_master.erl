--- conflicted
+++ resolved
@@ -135,18 +135,12 @@
     %% Issue the call to the master, it will update the Sender with
     %% the From for handle_call so that the {reply} return gets
     %% sent here.
-<<<<<<< HEAD
-    gen_server:call({VMaster, Node},
-                    make_request(Msg, {server, undefined, undefined}, Index),
-                    Timeout).
-=======
     Request = make_request(Msg, {server, undefined, undefined}, Index),
     case gen_server:call({VMaster, Node}, Request, Timeout) of
         {vnode_error, {Error, _Args}} -> error(Error);
         {vnode_error, Error} -> error(Error);
         Else -> Else
     end.
->>>>>>> d9202c3d
 
 %% Send a synchronous spawned command to an individual Index/Node combination.
 %% Will not return until the vnode has returned, but the vnode_master will
