--- conflicted
+++ resolved
@@ -30,13 +30,9 @@
                    {riak_kv_pb_object, 9, 14}, %% Object requests
                    {riak_kv_pb_bucket, 15, 18}, %% Bucket requests
                    {riak_kv_pb_mapred, 23, 24}, %% MapReduce requests
-<<<<<<< HEAD
                    {riak_kv_pb_index, 25, 26},   %% Secondary index requests
-                   {riak_kv_pb_csbucket, 40, 41} %%  CS bucket folding support
-=======
-                   {riak_kv_pb_index, 25, 26}, %% Secondary index requests
+                   {riak_kv_pb_csbucket, 40, 41}, %%  CS bucket folding support
                    {riak_kv_pb_counter, 50, 53} %% counter requests
->>>>>>> 0d7bb0a9
                   ]).
 -define(MAX_FLUSH_PUT_FSM_RETRIES, 10).
 
