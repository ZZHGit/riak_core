--- conflicted
+++ resolved
@@ -68,22 +68,16 @@
     {setup,
      fun() ->
              {_, Ls} = process_info(self(), links),
-<<<<<<< HEAD
-=======
 io:format(user, "BBOT DBG: ~p ~p ~p\n", [?MODULE, ?LINE, Ls]),
 [io:format(user, "BBOT DBG: ~p ~p\n", [Pid, catch process_info(Pid)]) || Pid <- Ls],
->>>>>>> 9af7c8c8
              [unlink(whereis(Name)) ||
                  Pid <- Ls,
                  is_pid(Pid),
                  {registered_name, Name} <- [process_info(Pid,
                                                           registered_name)]],
-<<<<<<< HEAD
-=======
 {_, Ls2} = process_info(self(), links),
 io:format(user, "BBOT DBG: ~p ~p ~p\n", [?MODULE, ?LINE, Ls2]),
 [io:format(user, "BBOT DBG: ~p ~p\n", [Pid, catch process_info(Pid)]) || Pid <- Ls2],
->>>>>>> 9af7c8c8
              catch application:stop(riak_core),
              catch(riak_core_ring_manager:stop()),
              catch(exit(whereis(riak_core_ring_events), shutdown)),
@@ -100,32 +94,6 @@
                  %% dbgh:trace(riak_core_bucket),
 
              Me = self(),
-<<<<<<< HEAD
-             Pid = proc_lib:spawn(
-                     fun() ->
-                             process_flag(trap_exit, true),
-                             {ok, _RingEvt} = riak_core_ring_events:start_link(),
-                             {ok, _RingMgr} = riak_core_ring_manager:start_link(),
-                             %% ok = riak_core_ring_manager:set_my_ring(riak_core_ring:fresh()),
-                             %% io:format(user, "=== Set ring\n", []),
-                             Me ! ready,
-                             receive
-                                 done ->
-                                     ok
-                             end
-                     end),
-             receive
-                 ready -> ok
-             end,
-             Pid
-     end,
-     fun(Pid) ->
-             riak_core_ring_manager:stop(),
-             Pid ! done,
-             application:unset_env(riak_core, bucket_fixups),
-             application:unset_env(riak_core, default_bucket_props),
-             application:unset_env(riak_core, ring_creation_size),
-=======
 io:format(user, "BBOT DBG: ~p ~p\n", [?MODULE, ?LINE]),
              Pid = proc_lib:spawn(
                      fun() ->
@@ -166,30 +134,21 @@
              application:unset_env(riak_core, default_bucket_props),
              application:unset_env(riak_core, ring_creation_size),
 io:format(user, "BBOT DBG: ~p ~p\n", [?MODULE, ?LINE]),
->>>>>>> 9af7c8c8
              unlink(Pid),
              exit(Pid, kill)
      end,
      [
       ?_test(begin
-<<<<<<< HEAD
+io:format(user, "BBOT DBG: ~p ~p\n", [?MODULE, ?LINE]),
                  {ok, _R} = riak_core_ring_manager:get_my_ring(),
+io:format(user, "BBOT DBG: ~p ~p\n", [?MODULE, ?LINE]),
                  riak_core_bucket:set_bucket(test1, []),
+io:format(user, "BBOT DBG: ~p ~p\n", [?MODULE, ?LINE]),
                  ?assertEqual([{name, test1}],
                               riak_core_bucket:get_bucket(test1)),
+io:format(user, "BBOT DBG: ~p ~p\n", [?MODULE, ?LINE]),
                  riak_core:register(loadtestapp, [{bucket_fixup, ?MODULE}]),
-=======
-io:format(user, "BBOT DBG: ~p ~p\n", [?MODULE, ?LINE]),
-                 {ok, _R} = riak_core_ring_manager:get_my_ring(),
-io:format(user, "BBOT DBG: ~p ~p\n", [?MODULE, ?LINE]),
-                 riak_core_bucket:set_bucket(test1, []),
-io:format(user, "BBOT DBG: ~p ~p\n", [?MODULE, ?LINE]),
-                 ?assertEqual([{name, test1}],
-                              riak_core_bucket:get_bucket(test1)),
-io:format(user, "BBOT DBG: ~p ~p\n", [?MODULE, ?LINE]),
-                 riak_core:register(loadtestapp, [{bucket_fixup, ?MODULE}]),
-io:format(user, "BBOT DBG: ~p ~p\n", [?MODULE, ?LINE]),
->>>>>>> 9af7c8c8
+io:format(user, "BBOT DBG: ~p ~p\n", [?MODULE, ?LINE]),
                  ?assertEqual([{test, 1}, {name, test1}],
                               riak_core_bucket:get_bucket(test1)),
                  ok
